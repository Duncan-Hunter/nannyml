#  Author:   Niels Nuyttens  <niels@nannyml.com>
#
#  License: Apache Software License 2.0

"""Calculates realized performance metrics when target data is available."""

from __future__ import annotations

from typing import Dict, List, Optional

import numpy as np
import pandas as pd

<<<<<<< HEAD
from nannyml import Chunker, InvalidArgumentsException, ModelMetadata
from nannyml.chunk import Chunk, CountBasedChunker, DefaultChunker, PeriodBasedChunker, SizeBasedChunker
from nannyml.exceptions import CalculatorNotFittedException
from nannyml.metadata.base import NML_METADATA_PERIOD_COLUMN_NAME, NML_METADATA_TARGET_COLUMN_NAME
from nannyml.performance_calculation.metrics import MetricFactory
=======
from nannyml._typing import ModelOutputsType, derive_use_case
from nannyml.base import AbstractCalculator
from nannyml.chunk import Chunk, Chunker
from nannyml.exceptions import CalculatorNotFittedException, InvalidArgumentsException
from nannyml.performance_calculation.metrics import Metric, MetricFactory
>>>>>>> 5cd3d364
from nannyml.performance_calculation.result import PerformanceCalculatorResult

TARGET_COMPLETENESS_RATE_COLUMN_NAME = 'NML_TARGET_INCOMPLETE'


class PerformanceCalculator(AbstractCalculator):
    """Calculates realized performance metrics when target data is available."""

    def __init__(
        self,
        timestamp_column_name: str,
        metrics: List[str],
        y_true: str,
        y_pred_proba: Optional[ModelOutputsType],
        y_pred: Optional[str],
        chunk_size: int = None,
        chunk_number: int = None,
        chunk_period: str = None,
        chunker: Chunker = None,
    ):
        """Creates a new performance calculator.

        Parameters
        ----------
        y_true: str
            The name of the column containing target values.
        y_pred_proba: ModelOutputsType
            Name(s) of the column(s) containing your model output.
            Pass a single string when there is only a single model output column, e.g. in binary classification cases.
            Pass a dictionary when working with multiple output columns, e.g. in multiclass classification cases.
            The dictionary maps a class/label string to the column name containing model outputs for that class/label.
        y_pred: str
            The name of the column containing your model predictions.
        timestamp_column_name: str
            The name of the column containing the timestamp of the model prediction.
        metrics: List[str]
            A list of metrics to calculate.
        chunk_size: int
            Splits the data into chunks containing `chunks_size` observations.
            Only one of `chunk_size`, `chunk_number` or `chunk_period` should be given.
        chunk_number: int
            Splits the data into `chunk_number` pieces.
            Only one of `chunk_size`, `chunk_number` or `chunk_period` should be given.
        chunk_period: str
            Splits the data according to the given period.
            Only one of `chunk_size`, `chunk_number` or `chunk_period` should be given.
        chunker : Chunker
            The `Chunker` used to split the data sets into a lists of chunks.

        Examples
        --------
        >>> import nannyml as nml
        >>>
        >>> reference_df, analysis_df, target_df = nml.load_synthetic_binary_classification_dataset()
        >>>
        >>> calc = nml.PerformanceCalculator(y_true='work_home_actual', y_pred='y_pred', y_pred_proba='y_pred_proba',
        >>>                                  timestamp_column_name='timestamp', metrics=['f1', 'roc_auc'])
        >>>
        >>> calc.fit(reference_df)
        >>>
        >>> results = calc.calculate(analysis_df.merge(target_df, on='identifier'))
        >>> print(results.data)
                     key  start_index  ...  roc_auc_upper_threshold roc_auc_alert
        0       [0:4999]            0  ...                  0.97866         False
        1    [5000:9999]         5000  ...                  0.97866         False
        2  [10000:14999]        10000  ...                  0.97866         False
        3  [15000:19999]        15000  ...                  0.97866         False
        4  [20000:24999]        20000  ...                  0.97866         False
        5  [25000:29999]        25000  ...                  0.97866          True
        6  [30000:34999]        30000  ...                  0.97866          True
        7  [35000:39999]        35000  ...                  0.97866          True
        8  [40000:44999]        40000  ...                  0.97866          True
        9  [45000:49999]        45000  ...                  0.97866          True
        >>> for metric in calc.metrics:
        >>>     results.plot(metric=metric, plot_reference=True).show()
        """
        super().__init__(chunk_size, chunk_number, chunk_period, chunker)

        self.y_true = y_true
        self.y_pred = y_pred
        self.y_pred_proba = y_pred_proba
        self.timestamp_column_name = timestamp_column_name
        self.metrics: List[Metric] = [
            MetricFactory.create(m, derive_use_case(self.y_pred_proba), {'calculator': self})  # type: ignore
            for m in metrics
        ]

        self._minimum_chunk_size = None
        self.previous_reference_data: Optional[pd.DataFrame] = None
        self.previous_reference_results: Optional[pd.DataFrame] = None

    def _fit(self, reference_data: pd.DataFrame, *args, **kwargs) -> PerformanceCalculator:
        """Fits the calculator on the reference data, calibrating it for further use on the full dataset."""
        if reference_data.empty:
            raise InvalidArgumentsException('reference data contains no rows. Provide a valid reference data set.')

<<<<<<< HEAD
        reference_data = preprocess(data=reference_data, metadata=self.metadata, reference=True)
=======
        if self.y_true not in reference_data.columns:
            raise InvalidArgumentsException(
                f"target data column '{self.y_true}' not found in data columns: {reference_data.columns}."
            )

        reference_data = reference_data.copy()

        # data validation is performed during the _fit for each metric
>>>>>>> 5cd3d364

        for metric in self.metrics:
            metric.fit(reference_data=reference_data, chunker=self.chunker)

        self._minimum_chunk_size = np.max([metric.minimum_chunk_size() for metric in self.metrics])

        self.previous_reference_data = reference_data
        self.previous_reference_results = self._calculate(reference_data).data

        return self

    def _calculate(self, data: pd.DataFrame, *args, **kwargs) -> PerformanceCalculatorResult:
        """Calculates performance on the analysis data, using the metrics specified on calculator creation."""
        if data.empty:
            raise InvalidArgumentsException('data contains no rows. Please provide a valid data set.')

        if self.y_true not in data.columns:
            raise InvalidArgumentsException(f"data does not contain target data column '{self.y_true}'.")

        data = data.copy()

        # Setup for target completeness rate
        data['NML_TARGET_INCOMPLETE'] = data[self.y_true].isna().astype(np.int16)

        # Generate chunks
        if self.chunker is None:
            raise CalculatorNotFittedException(
                'chunker has not been set. '
                'Please ensure you run ``calculator.fit()`` '
                'before running ``calculator.calculate()``'
            )
        chunks = self.chunker.split(
            data,
            minimum_chunk_size=self._minimum_chunk_size,
            timestamp_column_name=self.timestamp_column_name,
        )

        # Construct result frame
        res = pd.DataFrame.from_records(
            [
                {
                    'key': chunk.key,
                    'start_index': chunk.start_index,
                    'end_index': chunk.end_index,
                    'start_date': chunk.start_datetime,
                    'end_date': chunk.end_datetime,
                    'period': 'analysis' if chunk.is_transition else chunk.period,
                    'targets_missing_rate': chunk.data[TARGET_COMPLETENESS_RATE_COLUMN_NAME].sum()
                    / chunk.data[TARGET_COMPLETENESS_RATE_COLUMN_NAME].count(),
                    **self._calculate_metrics_for_chunk(chunk),
                }
                for chunk in chunks
            ]
        )

<<<<<<< HEAD
        return PerformanceCalculatorResult(
            performance_data=res, model_metadata=self.metadata, metrics=[str(m) for m in self.metrics]
        )
=======
        return PerformanceCalculatorResult(results_data=res, calculator=self)
>>>>>>> 5cd3d364

    def _calculate_metrics_for_chunk(self, chunk: Chunk) -> Dict:
        metrics_results = {}
        for metric in self.metrics:
            chunk_metric = metric.calculate(chunk.data)
            metrics_results[metric.column_name] = chunk_metric
            metrics_results[f'{metric.column_name}_lower_threshold'] = metric.lower_threshold
            metrics_results[f'{metric.column_name}_upper_threshold'] = metric.upper_threshold
            metrics_results[f'{metric.column_name}_alert'] = (
                metric.lower_threshold > chunk_metric or chunk_metric > metric.upper_threshold
<<<<<<< HEAD
            ) and (chunk.data[NML_METADATA_PERIOD_COLUMN_NAME] == 'analysis').all()
=======
            )

>>>>>>> 5cd3d364
        return metrics_results<|MERGE_RESOLUTION|>--- conflicted
+++ resolved
@@ -11,19 +11,11 @@
 import numpy as np
 import pandas as pd
 
-<<<<<<< HEAD
-from nannyml import Chunker, InvalidArgumentsException, ModelMetadata
-from nannyml.chunk import Chunk, CountBasedChunker, DefaultChunker, PeriodBasedChunker, SizeBasedChunker
-from nannyml.exceptions import CalculatorNotFittedException
-from nannyml.metadata.base import NML_METADATA_PERIOD_COLUMN_NAME, NML_METADATA_TARGET_COLUMN_NAME
-from nannyml.performance_calculation.metrics import MetricFactory
-=======
 from nannyml._typing import ModelOutputsType, derive_use_case
 from nannyml.base import AbstractCalculator
 from nannyml.chunk import Chunk, Chunker
 from nannyml.exceptions import CalculatorNotFittedException, InvalidArgumentsException
 from nannyml.performance_calculation.metrics import Metric, MetricFactory
->>>>>>> 5cd3d364
 from nannyml.performance_calculation.result import PerformanceCalculatorResult
 
 TARGET_COMPLETENESS_RATE_COLUMN_NAME = 'NML_TARGET_INCOMPLETE'
@@ -120,9 +112,6 @@
         if reference_data.empty:
             raise InvalidArgumentsException('reference data contains no rows. Provide a valid reference data set.')
 
-<<<<<<< HEAD
-        reference_data = preprocess(data=reference_data, metadata=self.metadata, reference=True)
-=======
         if self.y_true not in reference_data.columns:
             raise InvalidArgumentsException(
                 f"target data column '{self.y_true}' not found in data columns: {reference_data.columns}."
@@ -131,7 +120,6 @@
         reference_data = reference_data.copy()
 
         # data validation is performed during the _fit for each metric
->>>>>>> 5cd3d364
 
         for metric in self.metrics:
             metric.fit(reference_data=reference_data, chunker=self.chunker)
@@ -187,13 +175,7 @@
             ]
         )
 
-<<<<<<< HEAD
-        return PerformanceCalculatorResult(
-            performance_data=res, model_metadata=self.metadata, metrics=[str(m) for m in self.metrics]
-        )
-=======
         return PerformanceCalculatorResult(results_data=res, calculator=self)
->>>>>>> 5cd3d364
 
     def _calculate_metrics_for_chunk(self, chunk: Chunk) -> Dict:
         metrics_results = {}
@@ -204,10 +186,6 @@
             metrics_results[f'{metric.column_name}_upper_threshold'] = metric.upper_threshold
             metrics_results[f'{metric.column_name}_alert'] = (
                 metric.lower_threshold > chunk_metric or chunk_metric > metric.upper_threshold
-<<<<<<< HEAD
-            ) and (chunk.data[NML_METADATA_PERIOD_COLUMN_NAME] == 'analysis').all()
-=======
             )
 
->>>>>>> 5cd3d364
         return metrics_results