#  Author:   Niels Nuyttens  <niels@nannyml.com>
#
#  License: Apache Software License 2.0

"""Unit tests for drift ranking."""

import pandas as pd
import pytest

<<<<<<< HEAD
from nannyml import BinaryClassificationMetadata
from nannyml.drift import UnivariateDriftResult
=======
from nannyml.drift.model_inputs.univariate.statistical import (
    UnivariateStatisticalDriftCalculator,
    UnivariateStatisticalDriftCalculatorResult,
)
>>>>>>> 5cd3d364
from nannyml.drift.ranking import AlertCountRanking
from nannyml.exceptions import InvalidArgumentsException


@pytest.fixture
def sample_drift_result() -> UnivariateStatisticalDriftCalculatorResult:  # noqa: D103
    return UnivariateStatisticalDriftCalculatorResult(
        results_data=pd.DataFrame(
            {
                'f1_alert': [0, 0, 0, 0, 1, 1],
                'f2_alert': [0, 0, 0, 1, 1, 1],
                'f3_alert': [0, 0, 0, 1, 0, 1],
                'f4_alert': [0, 0, 0, 0, 0, 0],
                'f1': [0, 0, 0, 0, 0, 0],
                'f2': [1, 1, 1, 1, 1, 1],
                'f3': [0, 0, 0, 0, 0, 0],
                'f4': [1, 1, 1, 1, 1, 1],
            }
        ),
        calculator=UnivariateStatisticalDriftCalculator(
            timestamp_column_name='timestamp', feature_column_names=['f1', 'f2', 'f3', 'f4']
        ),
    )


<<<<<<< HEAD
@pytest.fixture
def sample_metadata(sample_drift_result):  # noqa: D103
    md = BinaryClassificationMetadata(continuous_features=['f1', 'f2', 'f3', 'f4'])
    md.predicted_probability_column_name = 'y_pred_proba'
    return md


def test_alert_count_ranking_raises_invalid_arguments_exception_when_drift_result_is_empty(  # noqa: D103
    sample_metadata,
):
=======
def test_alert_count_ranking_raises_invalid_arguments_exception_when_drift_result_is_empty():  # noqa: D103
>>>>>>> 5cd3d364
    ranking = AlertCountRanking()
    with pytest.raises(InvalidArgumentsException, match='drift results contain no data to use for ranking'):
        ranking.rank(
            UnivariateStatisticalDriftCalculatorResult(
                results_data=pd.DataFrame(columns=['f1', 'f1_alert']),
                calculator=UnivariateStatisticalDriftCalculator(
                    timestamp_column_name='timestamp', feature_column_names=['f1', 'f2', 'f3', 'f4']
                ),
            )
        )


def test_alert_count_ranking_contains_rank_column(sample_drift_result):  # noqa: D103
    ranking = AlertCountRanking()
    sut = ranking.rank(sample_drift_result)
    assert 'rank' in sut.columns


def test_alert_count_ranks_by_sum_of_alerts_per_feature(sample_drift_result):  # noqa: D103
    ranking = AlertCountRanking()
    sut = ranking.rank(sample_drift_result)
    assert sut.loc[sut['rank'] == 1, 'feature'].values[0] == 'f2'
    assert sut.loc[sut['rank'] == 2, 'feature'].values[0] == 'f1'
    assert sut.loc[sut['rank'] == 3, 'feature'].values[0] == 'f3'
    assert sut.loc[sut['rank'] == 4, 'feature'].values[0] == 'f4'


def test_alert_count_ranking_should_exclude_zero_alert_features_when_exclude_option_set(  # noqa: D103
    sample_drift_result,
):
    ranking = AlertCountRanking()
    sut = ranking.rank(sample_drift_result, only_drifting=True)
    assert len(sut) == 3
    assert len(sut[sut['feature'] == 'f4']) == 0


def test_alert_count_ranking_should_raise_invalid_arguments_exception_when_given_wrong_drift_results():  # noqa: D103
    with pytest.raises(InvalidArgumentsException, match="drift results contain no data to use for ranking"):
        _ = AlertCountRanking().rank(
            UnivariateStatisticalDriftCalculatorResult(
                results_data=pd.DataFrame(columns=['f1', 'f1_alert']),
                calculator=UnivariateStatisticalDriftCalculator(
                    timestamp_column_name='timestamp', feature_column_names=['f1', 'f2', 'f3', 'f4']
                ),
            )
        )<|MERGE_RESOLUTION|>--- conflicted
+++ resolved
@@ -7,15 +7,10 @@
 import pandas as pd
 import pytest
 
-<<<<<<< HEAD
-from nannyml import BinaryClassificationMetadata
-from nannyml.drift import UnivariateDriftResult
-=======
 from nannyml.drift.model_inputs.univariate.statistical import (
     UnivariateStatisticalDriftCalculator,
     UnivariateStatisticalDriftCalculatorResult,
 )
->>>>>>> 5cd3d364
 from nannyml.drift.ranking import AlertCountRanking
 from nannyml.exceptions import InvalidArgumentsException
 
@@ -41,20 +36,7 @@
     )
 
 
-<<<<<<< HEAD
-@pytest.fixture
-def sample_metadata(sample_drift_result):  # noqa: D103
-    md = BinaryClassificationMetadata(continuous_features=['f1', 'f2', 'f3', 'f4'])
-    md.predicted_probability_column_name = 'y_pred_proba'
-    return md
-
-
-def test_alert_count_ranking_raises_invalid_arguments_exception_when_drift_result_is_empty(  # noqa: D103
-    sample_metadata,
-):
-=======
 def test_alert_count_ranking_raises_invalid_arguments_exception_when_drift_result_is_empty():  # noqa: D103
->>>>>>> 5cd3d364
     ranking = AlertCountRanking()
     with pytest.raises(InvalidArgumentsException, match='drift results contain no data to use for ranking'):
         ranking.rank(
